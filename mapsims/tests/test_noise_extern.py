from scipy.interpolate import interp1d
import numpy as np


try:  # PySM >= 3.2.1
    import pysm3.units as u
except ImportError:
    import pysm.units as u

import mapsims.noise

<<<<<<< HEAD
# An example simple survey with external noise curves and hitmaps.
class SurveyFromExternalData:
    def __init__(
        self,
        nbands,
        fwhms,
        noise_ell=None,
        noise_TT=None,
        noise_PP=None,
        noise_files=None,
        hitmaps=None,
        hitmap_filenames=None,
        ivar_maps=None,
        ivar_map_filenames=None,
        white_noises=None,
    ):
=======
# An example simple survey with external noise curves and hitsmaps.
class SurveyFromExternalData:
    def __init__(self,nbands,fwhms,noise_ell=None,noise_TT=None,noise_PP=None,noise_files=None,hitsmaps=None,hitsmap_filenames=None,ivar_maps=None,ivar_map_filenames=None,white_noises=None):
>>>>>>> 216578c4
        """[summary]
        
        [description]
        
        Arguments:
            nbands {[int]} -- the number of bands to be passed
            fwhms {[float]} -- a list of the fwhms for each band
        Keyword Arguments:

            Supply either:
            noise_files {[type]} -- a list of the noise files for each band. The noise will then be loaded from files
            or
            noise_ell,noise_TT and noise_PP -- noise_ell is a 1d array of the noise power spectra ells. 
                    noise_TT and noise_PP are the arrays of noise for each band. They should have shape
                    either [nband,len(noise_ell)] or [nband,nband,len(noise_ell)] if band covariances are desired.


            Supply either
            hitmaps {array} -- an array of [nbands,map dimensions] containing the hitmaps for each band
            or 
            hitmap_filenames {[type]} -- a list of files to load the hitmap for each band

            Supply either:

            ivar_maps {[type]} -- an array of [nbands,map dimensions] containing ivar_maps for each band
            or

            ivar_map_filenames {[type]} -- a list of filenames for the ivar_maps for each band(default: {None})

             
            white_noises {[type]} -- a list of the white noise levels for each band. Note this is not necessary for basic functionality
                                    However if not passed some functions of the noise class will not work. E.g. rescaling the white noise level
                                    of generating an ivar_map (if neither of the previous two arguments are supplied.
        """
        self.nbands = nbands
        self.fwhms = np.array(fwhms)

        self.noise_files = noise_files
        self.noise_ell = noise_ell
        self.noise_TT = noise_TT
        self.noise_PP = noise_PP

        self.hitmaps = hitmaps
        self.hitmap_filenames = hitmap_filenames
        self.ivar_maps = ivar_maps
        self.ivar_map_filenames = ivar_map_filenames

        self.white_noises = white_noises

        # Check that there is an input for each band.
        if np.shape(fwhms)[0] != nbands:
            raise AssertionError("Each band needs a fwhm")
        if noise_files is not None:
            if np.shape(noise_files)[0] != nbands:
                raise AssertionError("Each band needs a noisefile")
        else:
            if np.shape(noise_TT)[0] != nbands or np.shape(noise_PP)[0] != nbands:
                print(np.shape(noise_TT)[0], noise_PP.shape[0], nbands)
                raise AssertionError("Each band needs a noise spectrum")

        if hitmap_filenames is not None:
            if np.shape(hitmap_filenames)[0] != nbands:
                raise AssertionError("Each band needs a hitmap_filename")
        elif hitmaps is not None:
            if np.shape(hitmaps)[0] != nbands:
                raise AssertionError("Each band needs a hitmaps")

        if white_noises is not None:
            self.white_noises = np.array(white_noises)
            if np.shape(white_noises)[0] != nbands:
                raise AssertionError("Each band needs a whitenoise level")
        if ivar_map_filenames is not None:
            if np.shape(ivar_map_filenames)[0] != nbands:
                raise AssertionError("Each band needs a ivar_map_filenames")
        elif ivar_maps is not None:
            if np.shape(ivar_maps)[0] != nbands:
                raise AssertionError("Each band needs a ivar_map")

    def get_beams(self):
        return self.fwhms

    def get_hitmaps(self):
<<<<<<< HEAD
        return self.hitmaps

    def get_hitmap_filenames(self):
        return self.hitmap_filenames

=======
        return self.hitsmaps
    
    def get_hitmap_filenames(self):
        return self.hitsmap_filenames
    
>>>>>>> 216578c4
    def get_ivar_maps(self):
        return self.ivar_maps

    def get_ivar_map_filenames(self):
        return self.ivar_map_filenames

    def get_white_noise(self, f_sky, units="arcmin2", *args, **kwargs):
        if self.white_noises is None:
            return None
        A = self.white_noises ** 2
        if units == "arcmin2":
            A *= (60 * 180 / np.pi) ** 2
        elif units != "sr":
            raise ValueError("Unknown units '%s'." % units)
        return A

    def get_noise_curves(
        self,
        f_sky,
        ell_max,
        delta_ell,
        deconv_beam=True,
        full_covar=False,
        rolloff_ell=None,
    ):
        ell = np.arange(2, ell_max, delta_ell)
        T_out = np.zeros([self.nbands, self.nbands, ell.shape[0]])
        P_out = np.zeros([self.nbands, self.nbands, ell.shape[0]])
        if self.noise_ell is not None:
            if len(np.shape(self.noise_TT)) == 3:
                for i in range(self.nbands):
                    for j in range(self.nbands):
                        # noise_ells,noise_T,noise_P = np.loadtxt(self.noise_files[i][j],unpack=True)
                        T_out[i, j] = interp1d(
                            self.noise_ell,
                            self.noise_TT[i, j],
                            bounds_error=False,
                            fill_value=0,
                        )(ell)
                        P_out[i, j] = interp1d(
                            self.noise_ell,
                            self.noise_PP[i, j],
                            bounds_error=False,
                            fill_value=0,
                        )(ell)
            else:
                for i in range(self.nbands):
                    T_out[i, i] = interp1d(
                        self.noise_ell,
                        self.noise_TT[i],
                        bounds_error=False,
                        fill_value=0,
                    )(ell)
                    P_out[i, i] = interp1d(
                        self.noise_ell,
                        self.noise_PP[i],
                        bounds_error=False,
                        fill_value=0,
                    )(ell)
        else:
            if np.shape(self.noise_files) == 2:
                for i in range(self.nbands):
                    for j in range(self.nbands):
                        noise_ell, noise_TT, noise_PP = np.loadtxt(
                            self.noise_files[i][j], unpack=True
                        )
                        T_out[i, j] = interp1d(
                            noise_ell, noise_TT, bounds_error=False, fill_value=0
                        )(ell)
                        P_out[i, j] = interp1d(
                            noise_ell, noise_TP, bounds_error=False, fill_value=0
                        )(ell)

            else:
                for i in range(self.nbands):
                    noise_ell, noise_TT, noise_PP = np.loadtxt(
                        self.noise_files[i], unpack=True
                    )
                    T_out[i, i] = interp1d(
                        noise_ell, noise_TT, bounds_error=False, fill_value=0
                    )(ell)
                    P_out[i, i] = interp1d(
                        noise_ell, noise_PP, bounds_error=False, fill_value=0
                    )(ell)
        return (ell, T_out, P_out)


<<<<<<< HEAD
if __name__ == "__main__":

    # Test that this code and the SONoiseSimulator agree if the above used the same noise curves and hitmap.
=======
if __name__=='__main_':
    
    # Test that this code and the SONoiseSimulator agree if the above used the same noise curves and hitsmap.
>>>>>>> 216578c4
    nside = 16
    noise_sim_so = mapsims.noise.SONoiseSimulator(nside=nside)

    ell, noise_ell_T, noise_ell_P = noise_sim_so.get_survey("LT3").get_noise_curves(
        1.0,
        noise_sim_so.ell_max,
        delta_ell=1,
        full_covar=True,
        deconv_beam=noise_sim_so.apply_beam_correction,
        rolloff_ell=noise_sim_so.rolloff_ell,
    )

    hitsMaps, sky_fractions = noise_sim_so.get_hitmaps("LT3")

    noise_indices = noise_sim_so.get_noise_indices("LT3")
    hitsMaps_all = np.zeros([6, 12 * nside ** 2])
    hitsMaps_all[noise_indices] = hitsMaps
    soNoiseSim = noise_sim_so.simulate("LT3", seed=1)

    externSurvey = SurveyFromExternalData(
        6,
        fwhms=np.array([1.0] * 6) * u.arcmin,
        noise_ell=ell,
        noise_TT=noise_ell_T,
        noise_PP=noise_ell_P,
        hitmaps=hitsMaps_all,
    )
    chs = noise_sim_so.tubes["LT3"]

    noise_sim_extern = mapsims.noise.ExternalNoiseSimulator(
        nside=16, channels_list=chs, survey=externSurvey
    )

    simMaps = noise_sim_extern.simulate("LT3", seed=1)
    assert np.all(np.isclose(simMaps / soNoiseSim, 1))

    # A simple demonstration how to use if you wish to construct your own channel:
    test_ch = mapsims.channel_utils.Channel(
        tag="AA",
        telescope="AA",
        band="150",
        tube="PA1",
        beam=1.5 * u.arcmin,
        center_frequency=150 * u.GHz,
        noise_band_index=0,
        tube_id=10,
    )

    # For demonstrative purposes just use the noise curves above
    externSurvey = SurveyFromExternalData(
        1,
        fwhms=np.array([1.0]) * u.arcmin,
        noise_ell=ell,
        noise_TT=noise_ell_T[2:3, 2:3],
        noise_PP=noise_ell_P[2:3, 2:3],
        hitmaps=hitsMaps[0:1],
    )
    chs = [test_ch]

    noise_sim_extern = mapsims.noise.ExternalNoiseSimulator(
        nside=16, channels_list=chs, survey=externSurvey
    )

    simMaps_example = noise_sim_extern.simulate("PA1", seed=1)

    # A second example. Instead pass noise curves that tend to 1 at high ell and a inverse variance map

    whiteNoise = noise_sim_so.get_white_noise_power("LT3", 1)
    ivarMap = noise_sim_so.get_inverse_variance("LT3")

    # Scale the normal noise curves by the white noise levels
    # and pass a ivar map instead of hitmap.
    externSurvey_ivar = SurveyFromExternalData(
        1,
        fwhms=np.array([1.0]) * u.arcmin,
        noise_ell=ell,
        noise_TT=noise_ell_T[2:3, 2:3] / whiteNoise[0],
        noise_PP=noise_ell_P[2:3, 2:3] / whiteNoise[0],
        ivar_maps=ivarMap[:1],
    )

    noise_sim_extern_ivar = mapsims.noise.ExternalNoiseSimulator(
        nside=16, channels_list=chs, survey=externSurvey_ivar
    )

<<<<<<< HEAD
    simMaps_example_ivar = noise_sim_extern_ivar.simulate("PA1", seed=1)

    assert np.all(np.isclose(simMaps_example_ivar / simMaps_example, 1))
=======
    simMaps = noiseSim_test.simulate('PA1',seed=1)
>>>>>>> 216578c4
<|MERGE_RESOLUTION|>--- conflicted
+++ resolved
@@ -9,7 +9,6 @@
 
 import mapsims.noise
 
-<<<<<<< HEAD
 # An example simple survey with external noise curves and hitmaps.
 class SurveyFromExternalData:
     def __init__(
@@ -26,11 +25,7 @@
         ivar_map_filenames=None,
         white_noises=None,
     ):
-=======
-# An example simple survey with external noise curves and hitsmaps.
-class SurveyFromExternalData:
-    def __init__(self,nbands,fwhms,noise_ell=None,noise_TT=None,noise_PP=None,noise_files=None,hitsmaps=None,hitsmap_filenames=None,ivar_maps=None,ivar_map_filenames=None,white_noises=None):
->>>>>>> 216578c4
+
         """[summary]
         
         [description]
@@ -113,19 +108,11 @@
         return self.fwhms
 
     def get_hitmaps(self):
-<<<<<<< HEAD
         return self.hitmaps
 
     def get_hitmap_filenames(self):
         return self.hitmap_filenames
 
-=======
-        return self.hitsmaps
-    
-    def get_hitmap_filenames(self):
-        return self.hitsmap_filenames
-    
->>>>>>> 216578c4
     def get_ivar_maps(self):
         return self.ivar_maps
 
@@ -213,15 +200,9 @@
         return (ell, T_out, P_out)
 
 
-<<<<<<< HEAD
 if __name__ == "__main__":
 
     # Test that this code and the SONoiseSimulator agree if the above used the same noise curves and hitmap.
-=======
-if __name__=='__main_':
-    
-    # Test that this code and the SONoiseSimulator agree if the above used the same noise curves and hitsmap.
->>>>>>> 216578c4
     nside = 16
     noise_sim_so = mapsims.noise.SONoiseSimulator(nside=nside)
 
@@ -307,10 +288,6 @@
         nside=16, channels_list=chs, survey=externSurvey_ivar
     )
 
-<<<<<<< HEAD
     simMaps_example_ivar = noise_sim_extern_ivar.simulate("PA1", seed=1)
 
     assert np.all(np.isclose(simMaps_example_ivar / simMaps_example, 1))
-=======
-    simMaps = noiseSim_test.simulate('PA1',seed=1)
->>>>>>> 216578c4
