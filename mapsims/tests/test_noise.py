--- conflicted
+++ resolved
@@ -55,8 +55,4 @@
             f"data/noise_{tube}_uKCMB_classical_res30_seed1234_car.fits.gz"
         )
     )
-<<<<<<< HEAD
-    assert_quantity_allclose(output_map, expected_map, rtol=1e-5)
-=======
-    assert_quantity_allclose(output_map, expected_map)
->>>>>>> bbd88dd1
+    assert_quantity_allclose(output_map, expected_map, rtol=1e-5)