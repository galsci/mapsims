--- conflicted
+++ resolved
@@ -479,13 +479,8 @@
             sky_fractions = [self._average(hitmaps[i]) for i in range(nhitmaps)]
         return hitmaps, sky_fractions
 
-<<<<<<< HEAD
     def _get_hitmaps_names(self,tube=None):
         """ Internal function to get the full name of the hitmaps
-=======
-    def _get_hitmaps_names(self, tube=None):
-        """ Internal function to get the full name of the hitsmaps
->>>>>>> 216578c4
         Returns a lits of file names.
         Not implemented in base class
         """
@@ -521,23 +516,15 @@
         if hitmap is not None:
             return self._process_hitmaps(self._load_map(hitmap))
 
-<<<<<<< HEAD
         # If the survey object has preloaded hitmaps. Use them. Otherwise load form files.
         survey = self.get_survey(tube)
         if hasattr(survey,'get_hitmaps') and survey.get_hitmaps() is not None:
-=======
-        # If the survey object has preloaded hitsmaps. Use them. Otherwise load form files.
-        survey = self._get_survey(tube)
-        if hasattr(survey, "get_hitmaps") and survey.get_hitmaps() is not None:
->>>>>>> 216578c4
+
             noise_indices = self.get_noise_indices(tube, None)
             hitmaps = survey.get_hitmaps()[noise_indices]
         else:
             hitmap_filenames = self._get_hitmaps_names(tube)
-<<<<<<< HEAD
             if hitmap_filenames is None: return None,None
-=======
->>>>>>> 216578c4
             hitmaps = []
             for hitmap_filename in hitmap_filenames:
                 hitmaps.append(self._load_map(hitmap_filename))
@@ -951,25 +938,14 @@
 
         return self._survey
 
-<<<<<<< HEAD
     def _get_hitmaps_names(self,tube=None,band=None):
         """ Internal function to get the full name of the hitmaps
-=======
-    def _get_hitmaps_names(self, tube=None, band=None):
-        """ Internal function to get the full name of the hitsmaps
->>>>>>> 216578c4
         """
         survey = self.get_survey(tube)
         noise_indices = self.get_noise_indices(tube, band)
-<<<<<<< HEAD
         hitmap_names = survey.get_hitmap_filenames()
         if hitmap_names is None: return None
         return [hitmap_names[i] for i in list(noise_indices)]
-=======
-        hitsmap_names = survey.get_hitmap_filenames()
-        return [hitsmap_names[i] for i in list(noise_indices)]
->>>>>>> 216578c4
-
         # return [ch.hitmap_name for ch in self.tubes[tube]]
 
 
@@ -1137,13 +1113,8 @@
                 )
         return survey
 
-<<<<<<< HEAD
     def _get_hitmaps_names(self,tube=None):
         """ Internal function to get the full name of the hitmaps
-=======
-    def _get_hitmaps_names(self, tube=None):
-        """ Internal function to get the full name of the hitsmaps
->>>>>>> 216578c4
         """
         telescope = f"{tube[0]}A"  # get LA or SA from tube name
 
