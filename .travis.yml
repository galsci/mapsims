--- conflicted
+++ resolved
@@ -132,11 +132,7 @@
 
     - git clone --depth 1 git://github.com/astropy/ci-helpers.git
     - source ci-helpers/travis/setup_conda.sh
-<<<<<<< HEAD
-    - pip install https://github.com/msyriac/so_pysm_models/archive/precomputed_alms_with_car.zip
-=======
     - pip install https://github.com/simonsobs/so_pysm_models/archive/master.zip
->>>>>>> 598e1ca8
 
     # As described above, using ci-helpers, you should be able to set up an
     # environment with dependencies installed using conda and pip, but in some
